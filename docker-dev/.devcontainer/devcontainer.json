{
  "name": "MCPDev",
  "dockerComposeFile": "../docker-compose.yml",
  "service": "mcpdev",
  "workspaceFolder": "/workspace",
  "remoteUser": "root",
  // "overrideCommand": false,
  // "mounts": [],

  "customizations": {
    "vscode": {
      "extensions": [
        "ms-python.python",
        "ms-python.vscode-pylance",
        "ms-python.isort",
        "ms-python.debugpy",
        "ms-python.autopep8",
        "ms-toolsai.jupyter",
        "ms-azuretools.vscode-docker",
        "GitHub.copilot",
        "GitHub.copilot-chat",
        "github.vscode-github-actions",
        "rooveterinaryinc.roo-cline",
        "formulahendry.code-runner",
        "mtxr.sqltools",
        "tldraw-org.tldraw-vscode",
        "cweijan.xmind-viewer",
        "alibaba-cloud.tongyi-lingma",
        "saoudrizwan.claude-dev",
        "aminer.codegeex",
        "ms-windows-ai-studio.windows-ai-studio",
        "google.geminicodeassist",
<<<<<<< HEAD
        "googlecloudtools.cloudcode"
=======
        "googlecloudtools.cloudcode",
        "shd101wyy.markdown-preview-enhanced",
        "bierner.markdown-preview-github-styles"
>>>>>>> e73bf6ba
      ],
      "settings": {
        "python.defaultInterpreterPath": "/usr/local/bin/python",
        "python.linting.enabled": true,
        // using the default terminal in the container
        "terminal.integrated.defaultProfile.linux": "zsh",
        "terminal.integrated.profiles.linux": {
          "zsh": {
            "path": "/usr/bin/zsh"
          }
        }
        // "remote.containers.enableWSLg": false,
        // "remote.containers.mountWslDistro": false
      }
    }
  },
  "forwardPorts": [
    5678, 33001, 33002, 33003, 33004, 33005, 33006, 33007, 33008, 33009, 33010
  ],
  "remoteEnv": {
    "PYTHONUNBUFFERED": "1"
  },
  "features": {
    "ghcr.io/devcontainers/features/github-cli:1": {}
  }
}<|MERGE_RESOLUTION|>--- conflicted
+++ resolved
@@ -30,13 +30,9 @@
         "aminer.codegeex",
         "ms-windows-ai-studio.windows-ai-studio",
         "google.geminicodeassist",
-<<<<<<< HEAD
-        "googlecloudtools.cloudcode"
-=======
         "googlecloudtools.cloudcode",
         "shd101wyy.markdown-preview-enhanced",
         "bierner.markdown-preview-github-styles"
->>>>>>> e73bf6ba
       ],
       "settings": {
         "python.defaultInterpreterPath": "/usr/local/bin/python",
